name: json_schema
version: 1.0.8

authors:
  - Michael Carter <michael.carter@workiva.com>
  - Daniel Davidson <dbdavidson@yahoo.com>
  
homepage: https://github.com/workiva/json_schema
description: >
  Provide support for validating instances against json schema
environment:
  sdk: '>=1.8.2 <2.0.0'

dependencies:
  args: '>=0.11.0 <2.0.0'
  logging: '>=0.9.3<0.12.0'
  path: '^1.3.0'
  uri_template: ^0.6.0
  w_transport: ^3.1.2

dev_dependencies:
  coverage: '>=0.7.6'
  dart_dev: any
  dart_style: any
  dependency_validator: ^1.0.0
<<<<<<< HEAD
  shelf: ^0.7.2
  shelf_static: ^0.2.7
  test: '^0.12.13'
=======
  test: '^0.12.13'
  shelf: ^0.7.2
  shelf_static: ^0.2.7
>>>>>>> b4e77c74
<|MERGE_RESOLUTION|>--- conflicted
+++ resolved
@@ -23,12 +23,6 @@
   dart_dev: any
   dart_style: any
   dependency_validator: ^1.0.0
-<<<<<<< HEAD
   shelf: ^0.7.2
   shelf_static: ^0.2.7
-  test: '^0.12.13'
-=======
-  test: '^0.12.13'
-  shelf: ^0.7.2
-  shelf_static: ^0.2.7
->>>>>>> b4e77c74
+  test: '^0.12.13'